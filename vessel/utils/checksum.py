# Vessel Diff Tool
#
# Copyright 2024 Carnegie Mellon University.
#
# NO WARRANTY. THIS CARNEGIE MELLON UNIVERSITY AND SOFTWARE ENGINEERING
# INSTITUTE MATERIAL IS FURNISHED ON AN "AS-IS" BASIS. CARNEGIE MELLON
# UNIVERSITY MAKES NO WARRANTIES OF ANY KIND, EITHER EXPRESSED OR IMPLIED,
# AS TO ANY MATTER INCLUDING, BUT NOT LIMITED TO, WARRANTY OF FITNESS
# FOR PURPOSE OR MERCHANTABILITY, EXCLUSIVITY, OR RESULTS OBTAINED FROM
# USE OF THE MATERIAL. CARNEGIE MELLON UNIVERSITY DOES NOT MAKE ANY
# WARRANTY OF ANY KIND WITH RESPECT TO FREEDOM FROM PATENT, TRADEMARK,
# OR COPYRIGHT INFRINGEMENT.
#
# Licensed under a MIT (SEI)-style license, please see license.txt
# or contact permission@sei.cmu.edu for full terms.
#
# [DISTRIBUTION STATEMENT A] This material has been approved for public
# release and unlimited distribution.  Please see Copyright notice
# for non-US Government use and distribution.
#
# This Software includes and/or makes use of Third-Party Software
# each subject to its own license.
#
# DM24-1321

"""Utility checksum functions."""

import hashlib
from pathlib import Path
from typing import Any

<<<<<<< HEAD

class FileHash:
    """Class to hold hash data for a file."""

    def __init__(
        self: "FileHash",
        path: str,
        hash: str,
    ) -> None:
        """FileHash constructor.

        Args:
            path: Path to file
            hash: sha256 hash of file
        """
        self.path = path
        self.hash = hash


def hash_folder_contents(folder_path: Path) -> list[FileHash]:
    """Calculate hash for each file within a path.

    Args:
        folder_path: Path to folder to hash all contents of

    Returns:
        List containing FileHash for each file in folder_path
=======
def get_all_files_with_sha256(unpacked_path: Path) -> list[dict[str, str]]:
    """Recursively collect all files under rootfs/ in the given directory and compute their SHA-256 checksums.

    Args:
        unpacked_path: Path to the directory containing a rootfs/ subdirectory.

    Returns:
        List of dictionaries with path and sha256 fields for each file found.
>>>>>>> 722807d2
    """
    file_hashes: list[FileHash] = []

    for file_path in folder_path.rglob("*"):
        if not file_path.is_file():
            continue

        relative_path = file_path.relative_to(folder_path)
        hash = hashlib.sha256(file_path.read_bytes()).hexdigest()
        file_hashes.append(FileHash(str(relative_path), hash))

    return file_hashes


<<<<<<< HEAD
def summarize_checksums(
    folder_path1: Path,
    hashed_files1: list[FileHash],
    folder_path2: Path,
    hashed_files2: list[FileHash],
) -> dict:
    """Compares checkums of all files in two folder paths.

    Compares checksums of all files in two folder paths. Returns summary of the comparison
    with information about checksum matches and mismatches between files in each path, and
    files that are only in one of the two paths.

    Args:
        folder_path1: Path to first folder
        hashed_files1: List containing FileHash for each file in folder_path1
        folder_path2: Path to second folder
        hashed_files2: List containing FileHash for each file in folder_path2

    Returns:
        Summary of the comparison in dict format.
=======
def summarize_checksums(file_records: dict[str, list[dict[str, str]]]) -> dict:
    """Compare the SHA-256 checksums of files from two images and summarize the results.

    Args:
        file_records: Dict mapping image paths to lists of file checksum dicts.

    Returns:
        Dict summarizing:
            - image1, image2: the two image keys.
            - total_common_files: count of files present in both images.
            - checksum_mismatches: list of files present in both images but with different checksums.
            - checksum_matches: list of files present in both images with matching checksums.
            - only_in_image1: files only in image1.
            - only_in_image2: files only in image2.
>>>>>>> 722807d2
    """
    files1 = {str(filehash.path): filehash.hash for filehash in hashed_files1}
    files2 = {str(filehash.path): filehash.hash for filehash in hashed_files2}

    only_in_image1 = sorted(set(files1.keys()) - set(files2.keys()))
    only_in_image2 = sorted(set(files2.keys()) - set(files1.keys()))
    common_files = sorted(set(files1.keys()) & set(files2.keys()))

    checksum_mismatches = []
    checksum_matches = []
    for f in common_files:
        if files1[f] != files2[f]:
            checksum_mismatches.append(
                {
                    "path": f,
                    "path1_sha256": files1[f],
                    "path2_sha256": files2[f],
                }
            )
        else:
            checksum_matches.append(
                {
                    "path": f,
                    "path1_sha256": files1[f],
                    "path2_sha256": files2[f],
                }
            )

    return {
        "image1": str(folder_path1),
        "image2": str(folder_path2),
        "total_common_files": len(common_files),
        "checksum_mismatches": checksum_mismatches,
        "checksum_matches": checksum_matches,
        "only_in_image1": only_in_image1,
        "only_in_image2": only_in_image2,
    }


<<<<<<< HEAD
=======
def get_sha256(path: str) -> str:
    """Compute the SHA-256 checksum of the given file.

    Args:
        path: Path to the file.

    Returns:
        SHA-256 checksum as a hex string.
    """
    h = hashlib.sha256()
    with open(path, "rb") as f:
        for chunk in iter(lambda: f.read(8192), b""):
            h.update(chunk)
    return h.hexdigest()


>>>>>>> 722807d2
def classify_checksum_mismatches(
    checksum_summary: dict[str, Any],
    diff_lookup: dict[tuple[str, str], list[dict[str, Any]]],
) -> tuple[list[dict[str, Any]], list[dict[str, Any]]]:
<<<<<<< HEAD
    """ """
=======
    """Classify each checksum mismatch as either trivial or nontrivial.

    Args:
        checksum_summary: Summary dict from summarize_checksums().
        diff_lookup: Dict mapping file pairs to diff result dicts.

    Returns:
        A tuple (trivial_diffs, nontrivial_diffs):
            - trivial_diffs: list of dicts for files with only trivial flagged issues.
            - nontrivial_diffs: list of dicts for files with unknown issues, non-metadata stat{} flagged issues.
    """
>>>>>>> 722807d2
    trivial_diffs = []
    nontrivial_diffs = []
    for entry in checksum_summary.get("checksum_mismatches", []):
        relative_path = entry["path"]
        key = (relative_path, relative_path)
        diffs = diff_lookup.get(key, [])
<<<<<<< HEAD
        if not diffs:
            nontrivial_diffs.append({"files1": relative_path, "files2": relative_path})
            continue
        flagged_issues = []
        unknown_issues = []
        for diff in diffs:
            # Ignore flagged issues if this is just stat {} output
            if diff.get("command", "") == "stat {}":
                continue
            flagged_issues.extend(diff.get("flagged_issues", []))
            unknown_issues.extend(diff.get("unknown_issues", []))
        if len(flagged_issues) > 0 and len(unknown_issues) == 0:
            diff_types = []
            seen_diff_types = set()
            for flagged_issue in flagged_issues:
                issue_descriptor = f"{flagged_issue['id']}|{flagged_issue['description']}"
                if issue_descriptor not in seen_diff_types:
                    diff_types.append(issue_descriptor)
                    seen_diff_types.add(issue_descriptor)
            trivial_diffs.append(
                {"files1": relative_path, "files2": relative_path, "flagged_issue_types": diff_types}
            )
        else:
            nontrivial_diffs.append({"files1": relative_path, "files2": relative_path})
=======
        all_flagged = []
        all_unknown = []
        stat_has_nonmeta = False
        for d in diffs:
            flagged = d.get("flagged_issues", [])
            unknowns = d.get("unknown_issues", [])
            all_flagged.extend(flagged)
            all_unknown.extend(unknowns)

            # Only check stat {} flagged issues for non-metadata
            if d.get("command", "") == "stat {}":
                for issue in flagged:
                    if not issue.get("metadata", False):
                        stat_has_nonmeta = True

        types = []
        seen_types = set()
        for f in all_flagged:
            key2 = f"{f['id']}|{f['description']}"
            if key2 not in seen_types:
                types.append(key2)
                seen_types.add(key2)

        # If there are any unknown issues, classify as nontrivial
        if all_unknown:
            nontrivial_diffs.append({
                "files1": rel,
                "files2": rel,
                "flagged_issue_types": types
            })
        # If any stat {} flagged issue has metadata == False, nontrivial
        elif stat_has_nonmeta:
            nontrivial_diffs.append({
                "files1": rel,
                "files2": rel,
                "flagged_issue_types": types
            })
        # If there are flagged issues (and no unknowns), trivial
        elif all_flagged:
            trivial_diffs.append({
                "files1": rel,
                "files2": rel,
                "flagged_issue_types": types
            })
        # Otherwise, nontrivial by default (For example: no flagged/unknown issues)
        else:
            nontrivial_diffs.append({
                "files1": rel,
                "files2": rel
            })

>>>>>>> 722807d2
    return trivial_diffs, nontrivial_diffs<|MERGE_RESOLUTION|>--- conflicted
+++ resolved
@@ -29,7 +29,6 @@
 from pathlib import Path
 from typing import Any
 
-<<<<<<< HEAD
 
 class FileHash:
     """Class to hold hash data for a file."""
@@ -57,16 +56,6 @@
 
     Returns:
         List containing FileHash for each file in folder_path
-=======
-def get_all_files_with_sha256(unpacked_path: Path) -> list[dict[str, str]]:
-    """Recursively collect all files under rootfs/ in the given directory and compute their SHA-256 checksums.
-
-    Args:
-        unpacked_path: Path to the directory containing a rootfs/ subdirectory.
-
-    Returns:
-        List of dictionaries with path and sha256 fields for each file found.
->>>>>>> 722807d2
     """
     file_hashes: list[FileHash] = []
 
@@ -81,7 +70,6 @@
     return file_hashes
 
 
-<<<<<<< HEAD
 def summarize_checksums(
     folder_path1: Path,
     hashed_files1: list[FileHash],
@@ -100,24 +88,13 @@
         folder_path2: Path to second folder
         hashed_files2: List containing FileHash for each file in folder_path2
 
-    Returns:
-        Summary of the comparison in dict format.
-=======
-def summarize_checksums(file_records: dict[str, list[dict[str, str]]]) -> dict:
-    """Compare the SHA-256 checksums of files from two images and summarize the results.
-
-    Args:
-        file_records: Dict mapping image paths to lists of file checksum dicts.
-
-    Returns:
-        Dict summarizing:
+    Dict summarizing:
             - image1, image2: the two image keys.
             - total_common_files: count of files present in both images.
             - checksum_mismatches: list of files present in both images but with different checksums.
             - checksum_matches: list of files present in both images with matching checksums.
             - only_in_image1: files only in image1.
             - only_in_image2: files only in image2.
->>>>>>> 722807d2
     """
     files1 = {str(filehash.path): filehash.hash for filehash in hashed_files1}
     files2 = {str(filehash.path): filehash.hash for filehash in hashed_files2}
@@ -157,32 +134,10 @@
     }
 
 
-<<<<<<< HEAD
-=======
-def get_sha256(path: str) -> str:
-    """Compute the SHA-256 checksum of the given file.
-
-    Args:
-        path: Path to the file.
-
-    Returns:
-        SHA-256 checksum as a hex string.
-    """
-    h = hashlib.sha256()
-    with open(path, "rb") as f:
-        for chunk in iter(lambda: f.read(8192), b""):
-            h.update(chunk)
-    return h.hexdigest()
-
-
->>>>>>> 722807d2
 def classify_checksum_mismatches(
     checksum_summary: dict[str, Any],
     diff_lookup: dict[tuple[str, str], list[dict[str, Any]]],
 ) -> tuple[list[dict[str, Any]], list[dict[str, Any]]]:
-<<<<<<< HEAD
-    """ """
-=======
     """Classify each checksum mismatch as either trivial or nontrivial.
 
     Args:
@@ -194,39 +149,12 @@
             - trivial_diffs: list of dicts for files with only trivial flagged issues.
             - nontrivial_diffs: list of dicts for files with unknown issues, non-metadata stat{} flagged issues.
     """
->>>>>>> 722807d2
     trivial_diffs = []
     nontrivial_diffs = []
     for entry in checksum_summary.get("checksum_mismatches", []):
         relative_path = entry["path"]
         key = (relative_path, relative_path)
         diffs = diff_lookup.get(key, [])
-<<<<<<< HEAD
-        if not diffs:
-            nontrivial_diffs.append({"files1": relative_path, "files2": relative_path})
-            continue
-        flagged_issues = []
-        unknown_issues = []
-        for diff in diffs:
-            # Ignore flagged issues if this is just stat {} output
-            if diff.get("command", "") == "stat {}":
-                continue
-            flagged_issues.extend(diff.get("flagged_issues", []))
-            unknown_issues.extend(diff.get("unknown_issues", []))
-        if len(flagged_issues) > 0 and len(unknown_issues) == 0:
-            diff_types = []
-            seen_diff_types = set()
-            for flagged_issue in flagged_issues:
-                issue_descriptor = f"{flagged_issue['id']}|{flagged_issue['description']}"
-                if issue_descriptor not in seen_diff_types:
-                    diff_types.append(issue_descriptor)
-                    seen_diff_types.add(issue_descriptor)
-            trivial_diffs.append(
-                {"files1": relative_path, "files2": relative_path, "flagged_issue_types": diff_types}
-            )
-        else:
-            nontrivial_diffs.append({"files1": relative_path, "files2": relative_path})
-=======
         all_flagged = []
         all_unknown = []
         stat_has_nonmeta = False
@@ -278,5 +206,4 @@
                 "files2": rel
             })
 
->>>>>>> 722807d2
     return trivial_diffs, nontrivial_diffs