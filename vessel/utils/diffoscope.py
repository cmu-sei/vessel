--- conflicted
+++ resolved
@@ -356,7 +356,6 @@
     # Recurvisely navigating through the tree
     if "details" in current_detail:
         for child in current_detail["details"]:
-<<<<<<< HEAD
             # Ignore anything without our full /tmp/diffoscope path that shouldn't be showing in diffs
             if not re.compile(r"/tmp/diffoscope_*").search(
                 child["source1"]
@@ -377,21 +376,7 @@
                 trivial_issues_count += child_return[1]
                 nontrivial_issues_count += child_return[2]
                 diff_list.extend(child_return[3])
-=======
-            child_return = parse_diffoscope_output(
-                child,
-                flags,
-                current_detail["source1"],
-                current_detail["source2"],
-                current_detail.get("comments"),
-                files_summary,
-                file_checksum=file_checksum,
-            )
-            unknown_failures_count += child_return[0]
-            trivial_failures_count += child_return[1]
-            nontrivial_failures_count += child_return[2]
-            diff_list.extend(child_return[3])
->>>>>>> 609b7339
+
 
     checksum_summary = {}
     # Only generate the final summary when it's top-level call (end of recursion)
