# Vessel Diff Tool
#
# Copyright 2024 Carnegie Mellon University.
#
# NO WARRANTY. THIS CARNEGIE MELLON UNIVERSITY AND SOFTWARE ENGINEERING
# INSTITUTE MATERIAL IS FURNISHED ON AN "AS-IS" BASIS. CARNEGIE MELLON
# UNIVERSITY MAKES NO WARRANTIES OF ANY KIND, EITHER EXPRESSED OR IMPLIED,
# AS TO ANY MATTER INCLUDING, BUT NOT LIMITED TO, WARRANTY OF FITNESS
# FOR PURPOSE OR MERCHANTABILITY, EXCLUSIVITY, OR RESULTS OBTAINED FROM
# USE OF THE MATERIAL. CARNEGIE MELLON UNIVERSITY DOES NOT MAKE ANY
# WARRANTY OF ANY KIND WITH RESPECT TO FREEDOM FROM PATENT, TRADEMARK,
# OR COPYRIGHT INFRINGEMENT.
#
# Licensed under a MIT (SEI)-style license, please see license.txt
# or contact permission@sei.cmu.edu for full terms.
#
# [DISTRIBUTION STATEMENT A] This material has been approved for public
# release and unlimited distribution.  Please see Copyright notice
# for non-US Government use and distribution.
#
# This Software includes and/or makes use of Third-Party Software
# each subject to its own license.
#
# DM24-1321

"""Contain the main functionality for diff."""

import json
import subprocess
import sys
import tempfile
from logging import getLogger
from pathlib import Path
from typing import Any

import yaml

from vessel.utils.diffoscope import (
    build_diffoscope_command,
    parse_diffoscope_output,
)
from vessel.utils.flag import Flag
from vessel.utils.oci import get_manifest_digest
from vessel.utils.skopeo import skopeo_copy
from vessel.utils.uri import ImageURI

logger = getLogger(__name__)


class DiffCommand:
    """Class that setups up and executes a diff operation."""

    def __init__(
        self: "DiffCommand",
        input_files: list[str],
        compare_level: str,
        data_dir: str,
        output_dir: str,
        file_checksum: bool,
    ) -> None:
        """Initializer for a diff operation.

        Processes command-line arguments.
        """
        self.flags: list[Flag] = []
        self.input_files: list[str] = input_files
        self.compare_level: str = compare_level
        self.data_dir: str = data_dir
        self.output_dir: str = output_dir
        self.file_checksum: bool = file_checksum
        self.temp_dir: tempfile.TemporaryDirectory[str] | None = None
        self.image_uris: list[ImageURI] = []
        self.unpacked_image_paths: list[str] = []
        self.umoci_image_paths: list[str] = []
        self.diffoscope_output_file_name = "diffoscope_output.json"
        self.summary_output_file_name = "summary.json"
        self.unified_diff_output_file_name = "unified_diffs.json"

    def execute(self: "DiffCommand") -> bool:
        """Executes a diff operation.

        Returns:
            True on success, else False
        """
        if not self._setup():
            return False

        if len(self.input_files) == 0:
            logger.error("No inputs provided. Acceptable values are 1 or 2")
            return False

        if len(self.input_files) == 1:
            return self.compare_diffoscope_json()

        if len(self.input_files) > 2:
            logger.error(
                "Too many inputs provided. Acceptable values are 1 or 2",
            )
            return False

        logger.info("Images to be compared:")
        logger.info("- %s", self.input_files[0])
        logger.info("- %s", self.input_files[1])

        if not self._unpack_images():
            return False

        if self.compare_level == "image":
            return self._compare_images()

        if get_manifest_digest(
            self.unpacked_image_paths[0],
        ) == get_manifest_digest(self.unpacked_image_paths[1]):
            logger.info("All layers are identical")
            self.write_to_files(0, 0, 0, [], [], {})
            return True

        if self.compare_level == "file":
            return self._compare_files()

        logger.error("Invalid compare level selected.")
        return False

    def _setup(self: "DiffCommand") -> bool:
        """Sets up a diff operation.

        - If necessary, creates a temporary directory for intermediate results.
        - Reads in the flags

        Returns:
            True on success, else False
        """
        if self.data_dir:
            Path(self.data_dir).mkdir(parents=True, exist_ok=True)
        else:
            self.temp_dir = tempfile.TemporaryDirectory()
            self.data_dir = self.temp_dir.name

        if self.output_dir:
            Path(self.output_dir).mkdir(parents=True, exist_ok=True)
        else:
            self.output_dir = str(Path.cwd())

        with Path.open(
            Path(Path(__file__).resolve()).parent
            / "../config/diff_config.yaml",
        ) as config_file:
            try:
                config = yaml.safe_load(config_file)
                for flag in config["flags"]:
                    try:
                        temp_flag = Flag(
                            flag["id"],
                            flag["description"],
                            flag["filepath"],
                            flag["filetype"],
                            flag["command"],
                            flag["comment"],
                            flag["indiff"],
                            flag["severity"],
                            flag["metadata"],
                        )
                    except ValueError as e:
                        logger.exception("Error with flag: %s", e)
                        return False
                    self.flags.append(temp_flag)
            except yaml.YAMLError:
                logger.exception("Error reading the yaml config file.")
                return False

        return True

    def _unpack_images(self: "DiffCommand") -> bool:
        """Unpacks images to data folder with skopeo."""
        self.image_uris = [
            ImageURI(container_transport)
            for container_transport in self.input_files
        ]

        if (self.image_uris[0].output_identifier == self.image_uris[1].output_identifier):  # noqa: E501 # fmt: skip
            self.image_uris[0].output_identifier = f"{self.image_uris[0].output_identifier}_0"  # noqa: E501 # fmt: skip
            self.image_uris[1].output_identifier = f"{self.image_uris[1].output_identifier}_1"  # noqa: E501 # fmt: skip

        self.unpacked_image_paths = [
            skopeo_copy(image_path, self.data_dir)
            for image_path in self.image_uris
        ]

        return True

    def _compare_images(self: "DiffCommand") -> bool:
        """Compares two images directly.

        Returns:
            True on success, else False
        """
        cmd = build_diffoscope_command(
            self.output_dir,
            self.diffoscope_output_file_name,
            self.unpacked_image_paths[0],
            self.unpacked_image_paths[1],
            self.compare_level,
        )
        try:
            subprocess.run(cmd, check=True)  # noqa: S603
        except subprocess.CalledProcessError as e:
            if e.returncode == 1:
                # Diffoscope returns 1 on differences, so this is normal
                pass
            else:
                logger.exception("Failed: Diff.compare_images")
                return False

            with Path(
                self.output_dir + "/" + self.diffoscope_output_file_name,
            ).open() as raw_diff_file:
                diffoscope_json = json.load(raw_diff_file)

<<<<<<< HEAD
            (
                unknown_issues_count,
                flagged_issues_count,
                diff_list,
                files_summary,
                checksum_summary,
            ) = parse_diffoscope_output(
                diffoscope_json,
                self.flags,
                file_checksum=self.file_checksum,
            )
            self.write_to_files(
                unknown_issues_count,
                flagged_issues_count,
                diff_list,
                files_summary,
                checksum_summary,
            )
=======
        unknown_issues_count, trivial_issues_count, nontrivial_issues_count, diff_list, files_summary, checksum_summary = parse_diffoscope_output(
            diffoscope_json,
            self.flags,
            file_checksum=self.file_checksum,
        )
        self.write_to_files(
            unknown_issues_count,
            trivial_issues_count,
            nontrivial_issues_count,
            diff_list,
            files_summary,
            checksum_summary,
        )
>>>>>>> 722807d2

        return True

    def _compare_files(self: "DiffCommand") -> bool:
        """Compare final image filesystem.

        Compares file-by-file after unpacking image into the final
        image filesystem.

        Returns:
            True on success, else False
        """
        for unpack_path, uri in zip(
            self.unpacked_image_paths,
            self.image_uris,
            strict=True,
        ):
            umoci_output_path = (
                f"{self.data_dir}/umoci-unpack-{uri.output_identifier}"
            )
            self.umoci_image_paths.append(umoci_output_path)

            try:
                subprocess.run(
                    [  # noqa: S603
                        "/usr/bin/umoci",
                        "unpack",
                        "--image",
                        f"{unpack_path}:{uri.tag}",
                        umoci_output_path,
                    ],
                    check=True,
                )
            except subprocess.CalledProcessError:
                sys.exit(1)

        cmd = build_diffoscope_command(
            self.output_dir,
            self.diffoscope_output_file_name,
            f"{self.umoci_image_paths[0]}/rootfs",
            f"{self.umoci_image_paths[1]}/rootfs",
            self.compare_level,
        )
        try:
            subprocess.run(cmd, check=True)  # noqa: S603
        except subprocess.CalledProcessError as e:
            if e.returncode == 1:
                # Diffoscope returns 1 on differences, so this is normal
                pass
            else:
                logger.exception("Failed: Diff.compare_files")
                return False

        with Path(
            self.output_dir + "/" + self.diffoscope_output_file_name,
        ).open() as raw_diff_file:
            diffoscope_json = json.load(raw_diff_file)

<<<<<<< HEAD
        (
            unknown_issues_count,
            flagged_issues_count,
            diff_list,
            files_summary,
            checksum_summary,
        ) = parse_diffoscope_output(
=======
        unknown_issues_count, trivial_issues_count, nontrivial_issues_count, diff_list, files_summary, checksum_summary = parse_diffoscope_output(
>>>>>>> 722807d2
            diffoscope_json,
            self.flags,
            file_checksum=self.file_checksum,
        )
        self.write_to_files(
            unknown_issues_count,
            trivial_issues_count,
            nontrivial_issues_count,
            diff_list,
            files_summary,
            checksum_summary,
        )

        return True

    def compare_diffoscope_json(self: "DiffCommand") -> bool:
        """Parses diffoscope json when file provided directly.

        Returns:
            True on success
        """
        with Path(self.input_files[0]).open() as raw_diff_file:
            diffoscope_json = json.load(raw_diff_file)

<<<<<<< HEAD
        (
            unknown_issues_count,
            flagged_issues_count,
            diff_list,
            files_summary,
            checksum_summary,
        ) = parse_diffoscope_output(
=======
        unknown_issues_count, trivial_issues_count, nontrivial_issues_count, diff_list, files_summary, checksum_summary = parse_diffoscope_output(
>>>>>>> 722807d2
            diffoscope_json,
            self.flags,
            file_checksum=self.file_checksum,
        )
        self.write_to_files(
            unknown_issues_count,
            trivial_issues_count,
            nontrivial_issues_count,
            diff_list,
            files_summary,
            checksum_summary,
        )

        return True

    def write_to_files(
        self: "DiffCommand",
        unknown_issue_count: int,
        trivial_issue_count: int,
        nontrivial_issue_count: int,
        diffs: list,
        files_summary: list[dict[str, Any]],
        checksum_summary: dict[Any, Any],
    ) -> None:
        """Writes all diff output to files.

        Takes in the count of issues and the list of diffs. Separates out the
        unified diffs, assigns them an ID, and writes those to a separate
        file.

        Args:
            unknown_issue_count: Count of unknown issues
            flagged_issue_count: Count of flagged issues
            diffs: List of diffs, each being a dict item returned
                    from Diff.to_slim_dict()
            files_summary: File analysis of trivial/nontrivial issue
            checksum_summary: File checksum comparison result summary
        Returns:
            None
        """
        unified_diff_id = 1
        unified_diff_dict = {}
        flagged_issue_count = trivial_issue_count + nontrivial_issue_count

        for diff in diffs:
            unified_diff_dict[unified_diff_id] = diff["unified_diff"]
            diff["unified_diff_id"] = unified_diff_id
            unified_diff_id += 1
            diff.pop("unified_diff")

        summary_json = {
            "summary": {
                "issue_summary": {
                    "unknown_issues": unknown_issue_count,
                    "trivial_issues": trivial_issue_count,
                    "nontrivial_issues": nontrivial_issue_count,
                    "flagged_issues": flagged_issue_count,
                    "total_issues": unknown_issue_count + flagged_issue_count,
                },
                "checksum summary": {
                    "total_image1_file_count": checksum_summary.get(
                        "total_common_files", 0
                    )
                    + len(checksum_summary.get("only_in_image1", [])),
                    "total_image2_file_count": checksum_summary.get(
                        "total_common_files", 0
                    )
                    + len(checksum_summary.get("only_in_image2", [])),
                    "total_common_files": checksum_summary.get(
                        "total_common_files", 0
                    ),
                    "identical_file_count": len(
                        checksum_summary.get("checksum_matches", [])
                    ),
                    "trivial_checksum_different_file_count": sum(
                        len(entry.get("trivial_checksum_different_files", []))
                        for entry in files_summary or []
                    ),
                    "nontrivial_checksum_different_file_count": sum(
                        len(
                            entry.get(
                                "nontrivial_checksum_different_files", []
                            )
                        )
                        for entry in files_summary or []
                    ),
                    "only_in_image1_file_count": len(
                        checksum_summary.get("only_in_image1", [])
                    ),
                    "only_in_image2_file_count": len(
                        checksum_summary.get("only_in_image2", [])
                    ),
                },
            },
            "files": files_summary or [],
            "diffs": diffs,
        }

        output_dir = self.output_dir + "/"

        with Path(str(output_dir) + self.summary_output_file_name).open(
            "w",
        ) as outfile:
            outfile.write(json.dumps(summary_json, indent=4))

        with Path(str(output_dir) + self.unified_diff_output_file_name).open(
            "w",
        ) as outfile:
            outfile.write(json.dumps(unified_diff_dict, indent=4))<|MERGE_RESOLUTION|>--- conflicted
+++ resolved
@@ -216,26 +216,6 @@
             ).open() as raw_diff_file:
                 diffoscope_json = json.load(raw_diff_file)
 
-<<<<<<< HEAD
-            (
-                unknown_issues_count,
-                flagged_issues_count,
-                diff_list,
-                files_summary,
-                checksum_summary,
-            ) = parse_diffoscope_output(
-                diffoscope_json,
-                self.flags,
-                file_checksum=self.file_checksum,
-            )
-            self.write_to_files(
-                unknown_issues_count,
-                flagged_issues_count,
-                diff_list,
-                files_summary,
-                checksum_summary,
-            )
-=======
         unknown_issues_count, trivial_issues_count, nontrivial_issues_count, diff_list, files_summary, checksum_summary = parse_diffoscope_output(
             diffoscope_json,
             self.flags,
@@ -249,7 +229,6 @@
             files_summary,
             checksum_summary,
         )
->>>>>>> 722807d2
 
         return True
 
@@ -308,17 +287,7 @@
         ).open() as raw_diff_file:
             diffoscope_json = json.load(raw_diff_file)
 
-<<<<<<< HEAD
-        (
-            unknown_issues_count,
-            flagged_issues_count,
-            diff_list,
-            files_summary,
-            checksum_summary,
-        ) = parse_diffoscope_output(
-=======
         unknown_issues_count, trivial_issues_count, nontrivial_issues_count, diff_list, files_summary, checksum_summary = parse_diffoscope_output(
->>>>>>> 722807d2
             diffoscope_json,
             self.flags,
             file_checksum=self.file_checksum,
@@ -343,17 +312,7 @@
         with Path(self.input_files[0]).open() as raw_diff_file:
             diffoscope_json = json.load(raw_diff_file)
 
-<<<<<<< HEAD
-        (
-            unknown_issues_count,
-            flagged_issues_count,
-            diff_list,
-            files_summary,
-            checksum_summary,
-        ) = parse_diffoscope_output(
-=======
         unknown_issues_count, trivial_issues_count, nontrivial_issues_count, diff_list, files_summary, checksum_summary = parse_diffoscope_output(
->>>>>>> 722807d2
             diffoscope_json,
             self.flags,
             file_checksum=self.file_checksum,
